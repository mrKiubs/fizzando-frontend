import { Component, PLATFORM_ID, inject } from '@angular/core';
import {
  Router,
  NavigationEnd,
  RouterOutlet,
  RouterModule,
} from '@angular/router';
import {
  ViewportScroller,
  CommonModule,
  isPlatformBrowser,
} from '@angular/common';
import { filter } from 'rxjs/operators';
import {
  trigger,
  transition,
  style,
  animate,
  query, // <-- Importa query
  group, // <-- Importa group
} from '@angular/animations';

import { NavbarComponent } from './core/navbar.component';
import { CocktailBubblesComponent } from './assets/design-system/cocktail-bubbles/cocktail-bubbles.component';
import { FooterComponent } from './core/footer.component';
import { ViewportService } from './services/viewport.service';

@Component({
  selector: 'app-root',
  standalone: true,
  imports: [
    CommonModule,
    NavbarComponent,
    RouterOutlet,
    RouterModule,
    CocktailBubblesComponent,
    FooterComponent,
  ],
  // All'interno del tuo @Component in AppComponent.ts
  animations: [
    trigger('routeAnimations', [
      transition(
        '* <=> *',
        [
          style({ position: 'relative' }),
          query(
            ':enter, :leave',
            [style({ position: 'absolute', inset: 0, width: '100%' })],
            { optional: true }
          ),

          query(
            ':enter',
            [style({ opacity: 0, transform: 'translateY({{enterY}})' })],
            { optional: true }
          ),

          group([
            query(
              ':leave',
              [
                animate(
                  '{{duration}}',
                  style({
                    opacity: 0,
                    transform: 'translateY({{leaveY}})',
                  })
                ),
              ],
              { optional: true }
            ),
            query(
              ':enter',
              [
                animate(
                  '{{duration}}',
                  style({
                    opacity: 1,
                    transform: 'translateY(0)',
                  })
                ),
              ],
              { optional: true }
            ),
          ]),
        ],
        {
          params: {
            duration: '700ms cubic-bezier(0.2, 0.8, 0.2, 1)',
            enterY: '64px',
            leaveY: '64px',
          },
        }
      ),
    ]),
  ],
  template: `
    <app-navbar></app-navbar>
    <main
      class="app-main"
      [@routeAnimations]="{
        value: getRouteAnimationData(routerOutlet),
        params: animParams
      }"
    >
      <router-outlet #routerOutlet="outlet"></router-outlet>
    </main>
    <app-footer></app-footer>
    <app-cocktail-bubbles></app-cocktail-bubbles>
  `,
  // styles: lascia pure i tuoi, vedi anche styles.scss sotto
})
export class AppComponent {
  private router = inject(Router);
  private viewportScroller = inject(ViewportScroller);
  private readonly platformId = inject(PLATFORM_ID);
  private readonly viewportService = inject(ViewportService);
  private readonly isBrowser = isPlatformBrowser(this.platformId);

  // 👉 params “mobile-safe”
  private readonly isTouch =
    this.isBrowser &&
    (navigator.maxTouchPoints > 0 ||
      /Android|iP(ad|hone|od)/i.test(navigator.userAgent));

  private readonly prefersReduced =
    this.isBrowser &&
    window.matchMedia?.('(prefers-reduced-motion: reduce)').matches;

  constructor() {
    if (this.isBrowser) {
      this.viewportScroller.setHistoryScrollRestoration('manual');
    }

    let lastPath = '';
    this.router.events
      .pipe(filter((e): e is NavigationEnd => e instanceof NavigationEnd))
      .subscribe((e) => {
        const path = e.urlAfterRedirects.split('?')[0];
        const pathChanged = lastPath !== path;
        lastPath = path;

        if (!pathChanged) return;
        const nav = this.router.getCurrentNavigation();
<<<<<<< HEAD
        const state =
          (nav?.extras?.state as any) ||
          (this.isBrowser ? window.history.state : {}) ||
          {};
        if (state.suppressScroll) return;

        this.viewportScroller.scrollToPosition([0, 0]);
=======
 const suppress = !!nav?.extras?.state?.['suppressScroll'];
 if (suppress) return;
 setTimeout(() => {
   requestAnimationFrame(() => this.viewportScroller.scrollToPosition([0, 0]));
 }, 0);
>>>>>>> 93fa2ee4
      });
  }

  ngOnInit() {
    if (this.isBrowser) {
      this.viewportService.init();

      const htmlEl = document.querySelector('html') as HTMLElement;
      if ('fonts' in (document as any)) {
        (document as any).fonts.ready.finally(() =>
          htmlEl.classList.add('icons-ready')
        );
      } else {
        htmlEl.classList.add('icons-ready');
      }
    }
  }

  get animParams() {
    const reduce = this.isTouch || this.prefersReduced;
    return reduce
      ? { duration: '240ms ease-out', enterY: '24px', leaveY: '24px' }
      : {
          duration: '700ms cubic-bezier(0.2, 0.8, 0.2, 1)',
          enterY: '64px',
          leaveY: '64px',
        };
  }

  getRouteAnimationData(outlet: RouterOutlet) {
    return (
      (outlet &&
        outlet.activatedRouteData &&
        outlet.activatedRouteData['animation']) ||
      'default'
    );
  }
}<|MERGE_RESOLUTION|>--- conflicted
+++ resolved
@@ -142,7 +142,7 @@
 
         if (!pathChanged) return;
         const nav = this.router.getCurrentNavigation();
-<<<<<<< HEAD
+
         const state =
           (nav?.extras?.state as any) ||
           (this.isBrowser ? window.history.state : {}) ||
@@ -150,13 +150,7 @@
         if (state.suppressScroll) return;
 
         this.viewportScroller.scrollToPosition([0, 0]);
-=======
- const suppress = !!nav?.extras?.state?.['suppressScroll'];
- if (suppress) return;
- setTimeout(() => {
-   requestAnimationFrame(() => this.viewportScroller.scrollToPosition([0, 0]));
- }, 0);
->>>>>>> 93fa2ee4
+
       });
   }
 
